"""The Tuya BLE integration."""
from __future__ import annotations

from dataclasses import dataclass, field

import logging
from typing import Any, Callable

from homeassistant.components.number import (
    NumberEntityDescription,
    NumberEntity,
)
from homeassistant.components.number.const import NumberDeviceClass, NumberMode
from homeassistant.config_entries import ConfigEntry
from homeassistant.const import (
    CONCENTRATION_PARTS_PER_MILLION,
    PERCENTAGE,
    TIME_MINUTES,
    TIME_SECONDS,
    VOLUME_MILLILITERS,
    UnitOfTemperature,
)
from homeassistant.core import HomeAssistant, callback
from homeassistant.helpers.entity import EntityCategory
from homeassistant.helpers.entity_platform import AddEntitiesCallback
from homeassistant.helpers.restore_state import RestoreEntity
from homeassistant.helpers.update_coordinator import DataUpdateCoordinator

from .const import DOMAIN
from .devices import TuyaBLEData, TuyaBLEEntity, TuyaBLEProductInfo
from .tuya_ble import TuyaBLEDataPointType, TuyaBLEDevice

_LOGGER = logging.getLogger(__name__)

TuyaBLENumberGetter = (
    Callable[["TuyaBLENumber", TuyaBLEProductInfo], float | None] | None
)


TuyaBLENumberIsAvailable = (
    Callable[["TuyaBLENumber", TuyaBLEProductInfo], bool] | None
)


TuyaBLENumberSetter = (
    Callable[["TuyaBLENumber", TuyaBLEProductInfo, float], None] | None
)


@dataclass
class TuyaBLENumberMapping:
    dp_id: int
    description: NumberEntityDescription
    force_add: bool = True
    dp_type: TuyaBLEDataPointType | None = None
    coefficient: float = 1.0
    is_available: TuyaBLENumberIsAvailable = None
    getter: TuyaBLENumberGetter = None
    setter: TuyaBLENumberSetter = None
    mode: NumberMode = NumberMode.BOX


def is_fingerbot_in_program_mode(
    self: TuyaBLENumber,
    product: TuyaBLEProductInfo,
) -> bool:
    result: bool = True
    if product.fingerbot:
        datapoint = self._device.datapoints[product.fingerbot.mode]
        if datapoint:
            result = datapoint.value == 2
    return result


def is_fingerbot_not_in_program_mode(
    self: TuyaBLENumber,
    product: TuyaBLEProductInfo,
) -> bool:
    result: bool = True
    if product.fingerbot:
        datapoint = self._device.datapoints[product.fingerbot.mode]
        if datapoint:
            result = datapoint.value != 2
    return result


def is_fingerbot_in_push_mode(
    self: TuyaBLENumber,
    product: TuyaBLEProductInfo,
) -> bool:
    result: bool = True
    if product.fingerbot:
        datapoint = self._device.datapoints[product.fingerbot.mode]
        if datapoint:
            result = datapoint.value == 0
    return result


def is_fingerbot_repeat_count_available(
    self: TuyaBLENumber,
    product: TuyaBLEProductInfo,
) -> bool:
    result: bool = True
    if product.fingerbot and product.fingerbot.program:
        datapoint = self._device.datapoints[product.fingerbot.mode]
        if datapoint:
            result = datapoint.value == 2
        if result:
            datapoint = self._device.datapoints[product.fingerbot.program]
            if datapoint and type(datapoint.value) is bytes:
                repeat_count = int.from_bytes(datapoint.value[0:2], "big")
                result = repeat_count != 0xFFFF

    return result


def get_fingerbot_program_repeat_count(
    self: TuyaBLENumber,
    product: TuyaBLEProductInfo,
) -> float | None:
    result: float | None = None
    if product.fingerbot and product.fingerbot.program:
        datapoint = self._device.datapoints[product.fingerbot.program]
        if datapoint and type(datapoint.value) is bytes:
            repeat_count = int.from_bytes(datapoint.value[0:2], "big")
            result = repeat_count * 1.0

    return result


def set_fingerbot_program_repeat_count(
    self: TuyaBLENumber,
    product: TuyaBLEProductInfo,
    value: float,
) -> None:
    if product.fingerbot and product.fingerbot.program:
        datapoint = self._device.datapoints[product.fingerbot.program]
        if datapoint and type(datapoint.value) is bytes:
            new_value = (
                int.to_bytes(int(value), 2, "big") +
                datapoint.value[2:]
            )
            self._hass.create_task(datapoint.set_value(new_value))


def get_fingerbot_program_position(
    self: TuyaBLENumber,
    product: TuyaBLEProductInfo,
) -> float | None:
    result: float | None = None
    if product.fingerbot and product.fingerbot.program:
        datapoint = self._device.datapoints[product.fingerbot.program]
        if datapoint and type(datapoint.value) is bytes:
            result = datapoint.value[2] * 1.0

    return result


def set_fingerbot_program_position(
    self: TuyaBLENumber,
    product: TuyaBLEProductInfo,
    value: float,
) -> None:
    if product.fingerbot and product.fingerbot.program:
        datapoint = self._device.datapoints[product.fingerbot.program]
        if datapoint and type(datapoint.value) is bytes:
            new_value = bytearray(datapoint.value)
            new_value[2] = int(value)
            self._hass.create_task(datapoint.set_value(new_value))


@dataclass
class TuyaBLEDownPositionDescription(NumberEntityDescription):
    key: str = "down_position"
    icon: str = "mdi:arrow-down-bold"
    native_max_value: float = 100
    native_min_value: float = 51
    native_unit_of_measurement: str = PERCENTAGE
    native_step: float = 1
    entity_category: EntityCategory = EntityCategory.CONFIG


@dataclass
class TuyaBLEUpPositionDescription(NumberEntityDescription):
    key: str = "up_position"
    icon: str = "mdi:arrow-up-bold"
    native_max_value: float = 50
    native_min_value: float = 0
    native_unit_of_measurement: str = PERCENTAGE
    native_step: float = 1
    entity_category: EntityCategory = EntityCategory.CONFIG


@dataclass
class TuyaBLEHoldTimeDescription(NumberEntityDescription):
    key: str = "hold_time"
    icon: str = "mdi:timer"
    native_max_value: float = 10
    native_min_value: float = 0
    native_unit_of_measurement: str = TIME_SECONDS
    native_step: float = 1
    entity_category: EntityCategory = EntityCategory.CONFIG


@dataclass
class TuyaBLEHoldTimeMapping(TuyaBLENumberMapping):
    description: NumberEntityDescription = field(
        default_factory=lambda: TuyaBLEHoldTimeDescription()
    )
    is_available: TuyaBLENumberIsAvailable = is_fingerbot_in_push_mode


@dataclass
class TuyaBLECategoryNumberMapping:
    products: dict[str, list[TuyaBLENumberMapping]] | None = None
    mapping: list[TuyaBLENumberMapping] | None = None


mapping: dict[str, TuyaBLECategoryNumberMapping] = {
    "co2bj": TuyaBLECategoryNumberMapping(
        products={
            "59s19z5m": [  # CO2 Detector
                TuyaBLENumberMapping(
                    dp_id=17,
                    description=NumberEntityDescription(
                        key="brightness",
                        icon="mdi:brightness-percent",
                        native_max_value=100,
                        native_min_value=0,
                        native_unit_of_measurement=PERCENTAGE,
                        native_step=1,
                        entity_category=EntityCategory.CONFIG,
                    ),
                    mode=NumberMode.SLIDER,
                ),
                TuyaBLENumberMapping(
                    dp_id=26,
                    description=NumberEntityDescription(
                        key="carbon_dioxide_alarm_level",
                        icon="mdi:molecule-co2",
                        native_max_value=5000,
                        native_min_value=400,
                        native_unit_of_measurement=CONCENTRATION_PARTS_PER_MILLION,
                        native_step=100,
                        entity_category=EntityCategory.CONFIG,
                    ),
                ),
            ],
        },
    ),
    "ms": TuyaBLECategoryNumberMapping(
        products={
            "ludzroix": [  # Smart Lock
                TuyaBLENumberMapping(
                    dp_id=8,
                    description=NumberEntityDescription(
                        key="residual_electricity",
                        native_max_value=100,
                        native_min_value=-1,
                        native_unit_of_measurement=PERCENTAGE,
                        native_step=1,
                        entity_category=EntityCategory.CONFIG,
                    ),
                ),
            ]
        }
    ),
    "szjqr": TuyaBLECategoryNumberMapping(
        products={
            **dict.fromkeys(
                ["3yqdo5yt", "xhf790if"],  # CubeTouch 1s and II
                [
                    TuyaBLEHoldTimeMapping(dp_id=3),
                    TuyaBLENumberMapping(
                        dp_id=5,
                        description=TuyaBLEUpPositionDescription(
                            native_max_value=100,
                        ),
                    ),
                    TuyaBLENumberMapping(
                        dp_id=6,
                        description=TuyaBLEDownPositionDescription(
                            native_min_value=0,
                        ),
                    ),
                ],
            ),
            **dict.fromkeys(
                [
                    "blliqpsj",
                    "ndvkgsrm",
                    "yiihr7zh",
                    "neq16kgd"
                ],  # Fingerbot Plus
                [
                    TuyaBLENumberMapping(
                        dp_id=9,
                        description=TuyaBLEDownPositionDescription(),
                        is_available=is_fingerbot_not_in_program_mode,
                    ),
                    TuyaBLEHoldTimeMapping(dp_id=10),
                    TuyaBLENumberMapping(
                        dp_id=15,
                        description=TuyaBLEUpPositionDescription(),
                        is_available=is_fingerbot_not_in_program_mode,
                    ),
                    TuyaBLENumberMapping(
                        dp_id=121,
                        description=NumberEntityDescription(
                            key="program_repeats_count",
                            icon="mdi:repeat",
                            native_max_value=0xFFFE,
                            native_min_value=1,
                            native_step=1,
                            entity_category=EntityCategory.CONFIG,
                        ),
                        is_available=is_fingerbot_repeat_count_available,
                        getter=get_fingerbot_program_repeat_count,
                        setter=set_fingerbot_program_repeat_count,
                    ),
                    TuyaBLENumberMapping(
                        dp_id=121,
                        description=NumberEntityDescription(
                            key="program_idle_position",
                            icon="mdi:repeat",
                            native_max_value=100,
                            native_min_value=0,
                            native_step=1,
                            native_unit_of_measurement=PERCENTAGE,
                            entity_category=EntityCategory.CONFIG,
                        ),
                        is_available=is_fingerbot_in_program_mode,
                        getter=get_fingerbot_program_position,
                        setter=set_fingerbot_program_position,
                    ),
                ],
            ),
            **dict.fromkeys(
                [
                    "ltak7e1p",
                    "y6kttvd6",
                    "yrnk7mnn",
                    "nvr2rocq",
                    "bnt7wajf",
                    "rvdceqjh",
                    "5xhbk964",
                ],  # Fingerbot
                [
                    TuyaBLENumberMapping(
                        dp_id=9,
                        description=TuyaBLEDownPositionDescription(),
                        is_available=is_fingerbot_not_in_program_mode,
                    ),
                    TuyaBLENumberMapping(
                        dp_id=10,
                        description=TuyaBLEHoldTimeDescription(
                            native_step=0.1,
                        ),
                        coefficient=10.0,
                        is_available=is_fingerbot_in_push_mode,
                    ),
                    TuyaBLENumberMapping(
                        dp_id=15,
                        description=TuyaBLEUpPositionDescription(),
                        is_available=is_fingerbot_not_in_program_mode,
                    ),
                ],
            ),
        },
    ),
    "wk": TuyaBLECategoryNumberMapping(
        products={
            **dict.fromkeys(
                [
                    "drlajpqc",
                    "nhj2j7su",
                ],  # Thermostatic Radiator Valve
                [
                    TuyaBLENumberMapping(
                        dp_id=27,
                        description=NumberEntityDescription(
                            key="temperature_calibration",
                            icon="mdi:thermometer-lines",
                            native_max_value=6,
                            native_min_value=-6,
                            native_unit_of_measurement=UnitOfTemperature.CELSIUS,
                            native_step=1,
                            entity_category=EntityCategory.CONFIG,
                        ),
                    ),
                ],
            ),
        },
    ),
    "wsdcg": TuyaBLECategoryNumberMapping(
        products={
            "ojzlzzsw": [  # Soil moisture sensor
                TuyaBLENumberMapping(
                    dp_id=17,
                    description=NumberEntityDescription(
                        key="reporting_period",
                        icon="mdi:timer",
                        native_max_value=120,
                        native_min_value=1,
                        native_unit_of_measurement=TIME_MINUTES,
                        native_step=1,
                        entity_category=EntityCategory.CONFIG,
                    ),
                ),
            ],
        },
    ),
<<<<<<< HEAD
    "ggq": TuyaBLECategoryNumberMapping(
        products={
            "6pahkcau": [  # Irrigation computer
                TuyaBLENumberMapping(
                    dp_id=5,
                    description=NumberEntityDescription(
                        key="countdown_duration",
                        icon="mdi:timer",
                        native_max_value=1440,
                        native_min_value=1,
                        native_unit_of_measurement=TIME_MINUTES,
                        native_step=1,
                    ),
                ),
            ],
        },
    ),}
=======
    "znhsb": TuyaBLECategoryNumberMapping(
        products={
            "cdlandip":  # Smart water bottle
            [
                TuyaBLENumberMapping(
                    dp_id=103,
                    description=NumberEntityDescription(
                        key="recommended_water_intake",
                        device_class=NumberDeviceClass.WATER,
                        native_max_value=5000,
                        native_min_value=0,
                        native_unit_of_measurement=VOLUME_MILLILITERS,
                        native_step=1,
                        entity_category=EntityCategory.CONFIG,
                    ),
                ),
            ],
        },
    ),
}
>>>>>>> c11a1c54


def get_mapping_by_device(device: TuyaBLEDevice) -> list[TuyaBLECategoryNumberMapping]:
    category = mapping.get(device.category)
    if category is not None and category.products is not None:
        product_mapping = category.products.get(device.product_id)
        if product_mapping is not None:
            return product_mapping
        if category.mapping is not None:
            return category.mapping
        else:
            return []
    else:
        return []


class TuyaBLENumber(TuyaBLEEntity, NumberEntity):
    """Representation of a Tuya BLE Number."""

    def __init__(
        self,
        hass: HomeAssistant,
        coordinator: DataUpdateCoordinator,
        device: TuyaBLEDevice,
        product: TuyaBLEProductInfo,
        mapping: TuyaBLENumberMapping,
    ) -> None:
        super().__init__(hass, coordinator, device, product, mapping.description)
        self._mapping = mapping
        self._attr_mode = mapping.mode

    @property
    def native_value(self) -> float | None:
        """Return the entity value to represent the entity state."""
        if self._mapping.getter:
            return self._mapping.getter(self, self._product)

        datapoint = self._device.datapoints[self._mapping.dp_id]
        if datapoint:
            return datapoint.value / self._mapping.coefficient

        return self._mapping.description.native_min_value

    def set_native_value(self, value: float) -> None:
        """Set new value."""
        if self._mapping.setter:
            self._mapping.setter(self, self._product, value)
            return
        int_value = int(value * self._mapping.coefficient)
        datapoint = self._device.datapoints.get_or_create(
            self._mapping.dp_id,
            TuyaBLEDataPointType.DT_VALUE,
            int(int_value),
        )
        if datapoint:
            self._hass.create_task(datapoint.set_value(int_value))

    @property
    def available(self) -> bool:
        """Return if entity is available."""
        result = super().available
        if result and self._mapping.is_available:
            result = self._mapping.is_available(self, self._product)
        return result


async def async_setup_entry(
    hass: HomeAssistant,
    entry: ConfigEntry,
    async_add_entities: AddEntitiesCallback,
) -> None:
    """Set up the Tuya BLE sensors."""
    data: TuyaBLEData = hass.data[DOMAIN][entry.entry_id]
    mappings = get_mapping_by_device(data.device)
    entities: list[TuyaBLENumber] = []
    for mapping in mappings:
        if mapping.force_add or data.device.datapoints.has_id(
            mapping.dp_id, mapping.dp_type
        ):
            entities.append(
                TuyaBLENumber(
                    hass,
                    data.coordinator,
                    data.device,
                    data.product,
                    mapping,
                )
            )
    async_add_entities(entities)<|MERGE_RESOLUTION|>--- conflicted
+++ resolved
@@ -410,46 +410,7 @@
             ],
         },
     ),
-<<<<<<< HEAD
-    "ggq": TuyaBLECategoryNumberMapping(
-        products={
-            "6pahkcau": [  # Irrigation computer
-                TuyaBLENumberMapping(
-                    dp_id=5,
-                    description=NumberEntityDescription(
-                        key="countdown_duration",
-                        icon="mdi:timer",
-                        native_max_value=1440,
-                        native_min_value=1,
-                        native_unit_of_measurement=TIME_MINUTES,
-                        native_step=1,
-                    ),
-                ),
-            ],
-        },
-    ),}
-=======
-    "znhsb": TuyaBLECategoryNumberMapping(
-        products={
-            "cdlandip":  # Smart water bottle
-            [
-                TuyaBLENumberMapping(
-                    dp_id=103,
-                    description=NumberEntityDescription(
-                        key="recommended_water_intake",
-                        device_class=NumberDeviceClass.WATER,
-                        native_max_value=5000,
-                        native_min_value=0,
-                        native_unit_of_measurement=VOLUME_MILLILITERS,
-                        native_step=1,
-                        entity_category=EntityCategory.CONFIG,
-                    ),
-                ),
-            ],
-        },
-    ),
 }
->>>>>>> c11a1c54
 
 
 def get_mapping_by_device(device: TuyaBLEDevice) -> list[TuyaBLECategoryNumberMapping]:
